--- conflicted
+++ resolved
@@ -415,7 +415,6 @@
             f_equiv(b, vec1[i]),
         ),
         # Arrow rules
-<<<<<<< HEAD
         rule( # Given
             # a = lam b c
             eq( a ).to( f_lam(b, c) ),
@@ -426,15 +425,6 @@
         ).then(
             # then a = c -> b
             f_equiv( a, TypeInfo.arrow(c, b) ),
-=======
-        rule(
-            eq(a).to(f_lam(b, c)),
-            eq(d).to(TypeInfo.typevar(i)),
-            eq(a).to(d),
-        ).then(
-            f_equiv(a, TypeInfo.arrow(c, b)),
-            union(f_proof(d)).with_(TypeProof.arrow(f_proof(c), f_proof(b))),
->>>>>>> 3263524d
         ),
         # App rules
         rule(
@@ -821,7 +811,6 @@
     def my_function(lambar):
         @lambar.lam_func
         def func_body(x, y):
-<<<<<<< HEAD
             """
             Same as
 
@@ -833,9 +822,6 @@
                 return out
             """
             cond = lambar.expr("lt", x, y) # (lt x y)
-=======
-            cond = lambar.expr("lt", x, y)  # (lt x y)
->>>>>>> 3263524d
 
             @scf.region(lambar)
             def true_branch(x, y):
